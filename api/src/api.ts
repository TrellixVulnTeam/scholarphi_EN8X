import * as Hapi from "@hapi/hapi";
import * as HapiAuthBearer from 'hapi-auth-bearer-token';
import * as Joi from "@hapi/joi";
import { Connection, PaperSelector } from "./db-connection";
import * as s2Api from "./s2-api";
import {
  Entity,
  EntityCreatePayload,
  EntityUpdatePayload,
  EntityType,
  Paper,
  PaperWithIdInfo,
  Paginated
} from "./types/api";
import * as validation from "./types/validation";
import * as conf from "./conf";

interface ApiOptions {
  connection: Connection;
  config: conf.Config;
}

function firstQueryStringValue(request: Hapi.Request, name: string): string | undefined {
  const v = request.query[name];
  return Array.isArray(v) ? v.shift() : v;
}

function firstIntOrDefault(request: Hapi.Request, name: string, defaultValue: number): number {
  const v = parseInt(firstQueryStringValue(request, name) || "");
  if (isNaN(v)) {
    return defaultValue;
  }
  return v;
}

// Intended for use after validating the parameter.
function parsePaperSelector(rawSelector: string): PaperSelector {
  return rawSelector.startsWith("arxiv:") ? {
    arxiv_id: rawSelector.replace("arxiv:", ""),
  } : {
    s2_id: rawSelector,
  };
}

/**
 * For example usages of each route, see the unit tests.
 */
export const plugin = {
  name: "API",
  version: "0.0.2",
  register: async function (server: Hapi.Server, options: ApiOptions) {
    const { connection: dbConnection, config } = options;

    await server.register(HapiAuthBearer);
    server.auth.strategy('admin-token', 'bearer-access-token', {
      allowQueryToken: true,
      validate: async (request, token, h) => {
        const credentials = { token };
        const artifacts = { };

        // if no token has been set, fail all requests
        if(!token) {
          return { isValid: false, credentials, artifacts};
        }

        const isValid = token === config.adminToken;
        return { isValid, credentials, artifacts };
      }
  });


    server.route({
      method: "GET",
      path: "papers/list",
      handler: async (request) => {
        const offset = firstIntOrDefault(request, "offset", 0);
        const size = firstIntOrDefault(request, "size", 25);

        const papers = await dbConnection.getAllPapers(offset, size);
        const paperIds = papers.rows.map(p => p.s2_id);

        // We fetch metadata about each paper (it's title, author names, etc) from S2's public
        // API and merged them into the result set.
        const s2PaperInfoByPaperId: { [pid: string]: Paper } = {};
        for (const s2Paper of await s2Api.getPapers(paperIds, config.s2.apiKey, false)) {
          if (!s2Paper) {
            continue;
          }
          if (s2Paper.s2Id in s2PaperInfoByPaperId) {
            console.warn(`Duplicate paper id: ${s2Paper.s2Id}`);
            continue;
          }
          s2PaperInfoByPaperId[s2Paper.s2Id] = s2Paper;
        }
        const mergedPapers: PaperWithIdInfo[] = [];
        for (const paper of papers.rows) {
          const maybeS2Paper = s2PaperInfoByPaperId[paper.s2_id];
          mergedPapers.push({
            ...paper,
            abstract: maybeS2Paper?.abstract,
            authors: maybeS2Paper?.authors,
            title: maybeS2Paper?.title,
            url: maybeS2Paper?.url,
            venue: maybeS2Paper?.venue,
            year: maybeS2Paper?.year,
            influentialCitationCount: maybeS2Paper?.influentialCitationCount,
            citationVelocity: maybeS2Paper?.citationVelocity
          });
        }
        const response: Paginated<PaperWithIdInfo> = { ...papers, ...{ rows: mergedPapers } };
        return response;
      },
    });

    server.route({
      method: "GET",
      path: "papers",
      handler: async (request) => {
        let idString;
        if (typeof request.query.id === "string") {
          idString = request.query.id;
        } else {
          idString = request.query.id.join(",");
        }
        const ids = idString.split(",");
        const uniqueIds = ids.filter((id, index) => {
          return ids.indexOf(id) === index;
        });
        const data = (await s2Api.getPapers(uniqueIds, config.s2.apiKey))
          .filter((paper) => paper !== undefined)
          .map((paper) => paper as Paper)
          .map((paper) => ({
            id: paper.s2Id,
            type: "paper",
            attributes: paper,
          }));
        return { data };
      },
      options: {
        validate: {
          query: Joi.object({
            /*
             * Papers can be filtered using a comma-separated list of IDs. For now, ID filter is
             * required, as pagination over all resources hasn't been implemented.
             */
            id: Joi.string()
              .pattern(/^$|[a-f0-9]{40}(,[a-f0-9]{40}){0,199}/)
              .required(),
          }),
        },
      },
    });

    server.route({
      method: "GET",
      path: "papers/{paperSelector}",
      handler: async (request, h) => {
        const paperSelector = parsePaperSelector(request.params.paperSelector);
        const exists = await dbConnection.checkPaper(paperSelector);
        return exists ? h.response().code(204) : h.response().code(404);
      },
      options: {
        validate: {
          params: validation.paperSelector,
        },
      },
    });

    server.route({
      method: "GET",
      path: "papers/{paperSelector}/entities",
      handler: async (request, h) => {
        const paperSelector = parsePaperSelector(request.params.paperSelector);
        // Runtime type-checked during validation.
        const entityTypes = request.query.type as EntityType[];
        // pretty sure Joi is actually making this a boolean, despite Hapi saying it's a string
        const slim = !!request.query.slim;
        let res: Entity[] = [];
        try {
<<<<<<< HEAD
          res = await dbConnection.getEntitiesForPaper(paperSelector, entityTypes, slim);
=======
          res = await dbConnection.getEntitiesForPaper(paperSelector, entityTypes, true);
>>>>>>> 24718723
        } catch (e) {
          console.log(e);
          return h.response().code(500);
        }
        if (slim) {
          res = res.map(e => {
            // tags are unused, don't return them
            if (e.attributes.tags) {
              delete e.attributes.tags;
            }
            return e;
          });
        }
        return { data: res };
      },
      options: {
        validate: {
          params: validation.paperSelector,
          query: Joi.object({
            type:  validation.apiEntityTypes,
            slim:  Joi.boolean(),
          })
        },
      },
    });

    /**
     * The default implementation above is enormously wasteful in terms of space,
     * due to a quadratic blowout in identical data.
     * This route exists as a temporary fixture during development to dedupe data,
     * accomplished via surgical DB queries rather than exhaustive ones.
     */
    server.route({
      method: "GET",
      path: "papers/{paperSelector}/entities-deduped",
      handler: async (request, h) => {
        const paperSelector = parsePaperSelector(request.params.paperSelector);
        // Runtime type-checked during validation.
        const entityTypes = request.query.type as EntityType[];
        let res;
        try {
          res = await dbConnection.getDedupedEntitiesForPaper(paperSelector, entityTypes);
        } catch (e) {
          console.log(e);
          return h.response().code(500);
        }
        return { data: res };
      },
      options: {
        validate: {
          params: validation.paperSelector,
          query: Joi.object({
            type:  validation.apiEntityTypes
          })
        },
      },
    });


    server.route({
      method: "POST",
      path: "papers/{arxivSelector}/entities",
      handler: async (request, h) => {
        const paperSelector = parsePaperSelector(request.params.arxivSelector);
        const entity = await dbConnection.createEntity(
          paperSelector,
          (request.payload as EntityCreatePayload).data
        );
        return h.response({ data: entity }).code(201);
      },
      options: {
        validate: {
          params: validation.arxivOnlySelector,
          payload: validation.entityPost,
        },
      },
    });

    server.route({
      method: "PATCH",
      path: "papers/{arxivSelector}/entities/{id}",
      handler: async (request, h) => {
        await dbConnection.updateEntity(
          (request.payload as EntityUpdatePayload).data
        );
        return h.response({}).code(204);
      },
      options: {
        auth: 'admin-token',
        validate: {
          params: validation.arxivOnlySelector.append({
            id: Joi.string().required(),
          }),
          payload: validation.entityPatch,
        },
      },
    });

    server.route({
      method: "DELETE",
      path: "papers/{arxivSelector}/entities/{id}",
      handler: async (request, h) => {
        const { id } = request.params;
        await dbConnection.deleteEntity(id);
        return h.response().code(204);
      },
      options: {
        auth: 'admin-token',
        validate: {
          params: validation.arxivOnlySelector.append({
            id: Joi.string().required(),
          }),
        },
      },
    });

    server.route({
      method: "GET",
      path: "papers/{arxivSelector}/version",
      handler: async (request, h) => {
        const paperSelector = parsePaperSelector(request.params.arxivSelector);
        const version = await dbConnection.getLatestProcessedArxivVersion(paperSelector);
        const citationCount = version !== null ? await dbConnection.getPaperEntityCount(paperSelector, 'citation'): null;

        if(citationCount && citationCount > 0) {
          return h.response({ version }).code(200);
        } else {
          // We don't have version info for this ID, or no citations were extracted so we consider
          // it unsuccessfully processed.
          return h.response().code(404);
        }
      },
      options: {
        validate: {
          params: validation.arxivOnlySelector,
        },
      },
    });
  },
};<|MERGE_RESOLUTION|>--- conflicted
+++ resolved
@@ -177,11 +177,7 @@
         const slim = !!request.query.slim;
         let res: Entity[] = [];
         try {
-<<<<<<< HEAD
-          res = await dbConnection.getEntitiesForPaper(paperSelector, entityTypes, slim);
-=======
-          res = await dbConnection.getEntitiesForPaper(paperSelector, entityTypes, true);
->>>>>>> 24718723
+          res = await dbConnection.getEntitiesForPaper(paperSelector, entityTypes, true, slim);
         } catch (e) {
           console.log(e);
           return h.response().code(500);
