import React from "react";
import { createPortal } from "react-dom";
import * as api from "./api";
import Drawer from "./Drawer";
import { FavoritableId, favoritesKey } from "./FavoriteButton";
import FeedbackButton from "./FeedbackButton";
import PageOverlay from "./PageOverlay";
import * as selectors from "./selectors";
<<<<<<< HEAD
import { Pages, PaperId, Papers, ScholarReaderContext, State } from "./state";
=======
import {
  DrawerState,
  Pages,
  PaperId,
  Papers,
  ScholarReaderContext,
  State
} from "./state";
>>>>>>> ba08b669
import "./style/index.less";
import {
  Annotation,
  AnnotationData,
  Citation,
  MathMl,
  Paper,
  Symbol,
  SymbolMatches,
  UserLibrary
} from "./types/api";
import {
  DocumentLoadedEvent,
  PageRenderedEvent,
  PDFViewerApplication
} from "./types/pdfjs-viewer";
import { isKeypressEscape } from "./ui-utils";

interface ScholarReaderProps {
  paperId?: PaperId;
}

class ScholarReader extends React.PureComponent<ScholarReaderProps, State> {
  // See:
  // https://reactjs.org/docs/react-component.html#static-getderivedstatefromprops
  static getDerivedStateFromProps(
    props: ScholarReaderProps,
    currentState: State
  ): Partial<State> | null {
    if (props.paperId === currentState.paperId) {
      return null;
    }
    return { paperId: props.paperId };
  }
  constructor(props: ScholarReaderProps) {
    super(props);
    /*
     * Bind all setters to 'this' so that 'setState' resolves to this object when the setters
     * are called from outside ScholarReader.
     */
    this.state = {
      userLibrary: null,
      setUserLibrary: this.setUserLibrary.bind(this),
      addToLibrary: this.addToLibrary.bind(this),
      paperId: props.paperId,
      citations: [],
      setCitations: this.setCitations.bind(this),
      symbols: [],
      setSymbols: this.setSymbols.bind(this),
      symbolMatches: {},
      setSymbolMatches: this.setSymbolMatches.bind(this),
      mathMl: [],
      setMathMl: this.setMathMl.bind(this),
      papers: {},
      setPapers: this.setPapers.bind(this),
      pages: {},
      setPages: this.setPages.bind(this),
      pdfDocument: null,
      pdfViewer: null,
      favorites: {},
      toggleFavorite: this.toggleFavorite.bind(this),
      jumpPaperId: null,
      setJumpPaperId: this.setJumpPaperId.bind(this),
      selectedSymbol: null,
      setSelectedSymbol: this.setSelectedSymbol.bind(this),
      selectedCitation: null,
      setSelectedCitation: this.setSelectedCitation.bind(this),
      jumpSymbol: null,
      setJumpSymbol: this.setJumpSymbol.bind(this),
      annotationsShowing: true,
      setAnnotationsShowing: this.setAnnotationsShowing.bind(this),
      userAnnotationsEnabled: false,
      setUserAnnotationsEnabled: this.setUserAnnotationsEnabled.bind(this),
      userAnnotationType: "citation",
      setUserAnnotationType: this.setUserAnnotationType.bind(this),
      userAnnotations: [],
      addUserAnnotation: this.addUserAnnotation.bind(this),
      updateUserAnnotation: this.updateUserAnnotation.bind(this),
      deleteUserAnnotation: this.deleteUserAnnotation.bind(this),
      setUserAnnotations: this.setUserAnnotations.bind(this),
      selectedAnnotationId: null,
      setSelectedAnnotationId: this.setSelectedAnnotationId.bind(this),
      selectedAnnotationSpanId: null,
      setSelectedAnnotationSpanId: this.setSelectedAnnotationSpanId.bind(this)
    };
    /**
     * Bind event handlers so that they are always called with 'this' as its context.
     */
    this.toggleUserAnnotationState = this.toggleUserAnnotationState.bind(this);
    this.closeDrawerOnEscape = this.closeDrawerOnEscape.bind(this);
    this.showAnnotationsOnAltDown = this.showAnnotationsOnAltDown.bind(this);
    this.hideAnnotationsOnAltUp = this.hideAnnotationsOnAltUp.bind(this);
  }

  setUserLibrary(userLibrary: UserLibrary | null) {
    this.setState({ userLibrary });
  }

  setCitations(citations: Citation[]) {
    this.setState({ citations });
  }

  setSymbols(symbols: Symbol[]) {
    this.setState({ symbols });
  }

  setSymbolMatches(symbolMatches: SymbolMatches) {
    this.setState({ symbolMatches });
  }

  setMathMl(mathMl: MathMl[]) {
    this.setState({ mathMl });
  }

  setPapers(papers: Papers) {
    this.setState({ papers });
  }

  setPages(pages: Pages) {
    this.setState({ pages });
  }

  toggleFavorite(favoritableId: FavoritableId) {
    const favorites = { ...this.state.favorites };
    const key = favoritesKey(favoritableId);
    if (favorites[key] === undefined || favorites[key] === false) {
      favorites[key] = true;
    } else {
      favorites[key] = false;
    }
    this.setState({ favorites });
  }

  setJumpPaperId(s2Id: string) {
    this.setState({ jumpPaperId: s2Id });
  }

  setSelectedSymbol(symbol: Symbol | null) {
    this.setState({ selectedSymbol: symbol });
  }

  setSelectedCitation(citation: Citation | null) {
    this.setState({ selectedCitation: citation });
  }

  setJumpSymbol(symbol: Symbol | null) {
    this.setState({ jumpSymbol: symbol });
    if (symbol !== null) {
      this.jumpToSymbol(symbol);
    }
  }

  setAnnotationsShowing(showing: boolean) {
    this.setState({ annotationsShowing: showing });
  }

  setSelectedAnnotationId(id: string | null) {
    this.setState({ selectedAnnotationId: id });
  }

  setSelectedAnnotationSpanId(id: number | null) {
    this.setState({ selectedAnnotationSpanId: id });
  }

  setUserAnnotationsEnabled(enabled: boolean) {
    this.setState({ userAnnotationsEnabled: enabled });
  }

  setUserAnnotationType(type: "citation" | "symbol") {
    this.setState({ userAnnotationType: type });
  }

  async addUserAnnotation(annotationData: AnnotationData) {
    if (this.props.paperId !== undefined) {
      const id = await api.postAnnotation(
        this.props.paperId.id,
        annotationData
      );
      const { type, page, left, top, width, height } = annotationData;
      const annotation = {
        id,
        type,
        boundingBox: { id, page, left, top, width, height }
      };
      this.setUserAnnotations([...this.state.userAnnotations, annotation]);
      this.setSelectedAnnotationId(`user-annotation-${id}`);
    }
  }

  async addToLibrary(paperId: string, paperTitle: string) {
    if (this.props.paperId) {
      const response = await api.addLibraryEntry(paperId, paperTitle);

      if (!response) {
        // Request failed, throw an error
        throw new Error("Failed to add entry to library.");
      }

      const userLibrary = this.state.userLibrary;
      if (userLibrary) {
        const paperIds = userLibrary.paperIds.concat(paperId);
        this.setUserLibrary({ paperIds });
      }
    }
  }

  async updateUserAnnotation(id: number, annotation: Annotation) {
    if (this.props.paperId !== undefined) {
      const { type, boundingBox } = annotation;
      const { page, left, top, width, height } = boundingBox;
      const annotationData = { type, page, left, top, width, height };
      const updatedAnnotation = await api.putAnnotation(
        this.props.paperId.id,
        id,
        annotationData
      );

      /*
       * Update annotation type for creating new annotations to the type of the most recently
       * changed annotation.
       */
      this.setUserAnnotationType(updatedAnnotation.type);

      const annotations = this.state.userAnnotations.map(a =>
        a.id === id ? updatedAnnotation : a
      );
      this.setUserAnnotations(annotations);
    }
  }

  async deleteUserAnnotation(id: number) {
    if (this.props.paperId !== undefined) {
      await api.deleteAnnotation(this.props.paperId.id, id);
      const annotations = this.state.userAnnotations.filter(a => a.id !== id);
      this.setUserAnnotations(annotations);
    }
  }

  setUserAnnotations(annotations: Annotation[]) {
    this.setState({ userAnnotations: annotations });
  }

  closeDrawerOnEscape(event: KeyboardEvent) {
    if (isKeypressEscape(event)) {
      this.setSelectedCitation(null);
      this.setSelectedSymbol(null);
    }
  }

  showAnnotationsOnAltDown(event: KeyboardEvent) {
    /*
    if (event.altKey) {
      this.setAnnotationsShowing(true);
    }
    */
  }

  hideAnnotationsOnAltUp(event: KeyboardEvent) {
    /*
    if (event.keyCode === 18 || event.key === "Alt") {
        this.setAnnotationsShowing(false);
    }
    */
  }

  toggleUserAnnotationState(event: KeyboardEvent) {
    if (event.ctrlKey && event.shiftKey && event.key !== "a") {
      this.setUserAnnotationsEnabled(!this.state.userAnnotationsEnabled);
    }
  }

  async componentDidMount() {
    waitForPDFViewerInitialization().then(application => {
      this.subscribeToPDFViewerStateChanges(application);
    });
    this.loadDataFromApi();
    window.addEventListener("keypress", this.toggleUserAnnotationState);
    window.addEventListener("keydown", this.closeDrawerOnEscape);
    window.addEventListener("keydown", this.showAnnotationsOnAltDown);
    window.addEventListener("keyup", this.hideAnnotationsOnAltUp);
  }

  componentWillUnmount() {
    window.removeEventListener("keypress", this.toggleUserAnnotationState);
    window.removeEventListener("keydown", this.closeDrawerOnEscape);
    window.removeEventListener("keydown", this.showAnnotationsOnAltDown);
    window.removeEventListener("keyup", this.hideAnnotationsOnAltUp);
  }

  subscribeToPDFViewerStateChanges(pdfViewerApplication: PDFViewerApplication) {
    const { eventBus, pdfDocument, pdfViewer } = pdfViewerApplication;

    if (pdfDocument !== null) {
      this.setState({ pdfDocument });
    }
    if (pdfViewer !== null) {
      this.setState({ pdfViewer });
    }
    eventBus.on("documentloaded", (eventData: DocumentLoadedEvent) => {
      this.setState({ pdfDocument: eventData.source });
    });

    /*
     * TODO(andrewhead): Do we need to add pages that are *already loaded* at initialization time
     * to the state? Or will 'pagerendered' always run after this component is mounted?
     */
    eventBus.on("pagerendered", (eventData: PageRenderedEvent) => {
      this.setState({ pdfDocument: pdfViewerApplication.pdfDocument });
      this.setPages({
        ...this.state.pages,
        [eventData.pageNumber]: {
          timeOfLastRender: eventData.timestamp,
          view: eventData.source
        }
      });
    });
  }

  async loadDataFromApi() {
    if (this.props.paperId !== undefined) {
      if (this.props.paperId.type === "arxiv") {
        const citations = await api.citationsForArxivId(this.props.paperId.id);
        this.setCitations(citations);

        const s2Ids = citations.map(c => c.paper);
        if (s2Ids.length >= 1) {
          const papers = (await api.papers(s2Ids)).reduce((papers, paper) => {
            papers[paper.s2Id] = paper;
            return papers;
          }, {} as { [s2Id: string]: Paper });
          this.setPapers(papers);
        }

        const symbols = await api.symbolsForArxivId(this.props.paperId.id);
        this.setSymbols(symbols);

        if (symbols.length >= 1) {
          const mathMl = await api.mathMlForArxivId(this.props.paperId.id);
          this.setMathMl(mathMl);

          /**
           * Build a mapping from symbol to all possible parent matches.
           * Step 1: Find all matches (using matchingSymbols) for said symbol
           * Step 2: Find the 'top' most parent of every matching symbol since
           *         this is the symbol that is clickable
           * Step 3: Add top parent id of every matching symbol to symbolMatches
           */
          const symbolMatches: SymbolMatches = {};
          symbols.forEach(sym => {
            symbolMatches[sym.id] = new Set(
              selectors.matchingSymbols(sym, symbols, mathMl).map(symMatch => {
                let curr: Symbol = symMatch;
                while (curr.parent != null) {
                  const parent = symbols.find(s => s.id === curr.parent);
                  if (parent) {
                    curr = parent;
                  } else {
                    break;
                  }
                }
                return curr.id;
              })
            );
          });
          this.setSymbolMatches(symbolMatches);
        }

        const annotations = await api.annnotationsForArxivId(
          this.props.paperId.id
        );
        this.setUserAnnotations(annotations);

        const userLibrary = await api.getUserLibraryInfo();
        if (userLibrary) {
          this.setUserLibrary(userLibrary);
        }
      }
    }
  }

  jumpToSymbol(symbol: Symbol) {
    /*
     * Based roughly on the scroll offsets used for pdf.js "find" functionality:
     * https://github.com/mozilla/pdf.js/blob/16ae7c6960c1296370c1600312f283a68e82b137/web/pdf_find_controller.js#L190-L191
     * TODO(andrewhead): this offset should be in viewport coordinates, not PDF coordinates.
     */
    const SCROLL_OFFSET_X = -400;
    const SCROLL_OFFSET_Y = +100;

    if (this.state.pdfViewer !== null) {
      const box = symbol.bounding_boxes[0];
      this.state.pdfViewer.scrollPageIntoView({
        pageNumber: box.page + 1,
        destArray: [
          undefined,
          { name: "XYZ" },
          box.left + SCROLL_OFFSET_X,
          box.top + SCROLL_OFFSET_Y
        ]
      });
    }
  }

  render() {
    const elFeedbackContainer = document.getElementById(
      "scholarReaderGlobalFeedbackButton"
    );
    return (
      <ScholarReaderContext.Provider value={this.state}>
        <>
          {Object.keys(this.state.pages).map(pageNumberKey => {
            const pageNumber = Number(pageNumberKey);
            const pageModel = this.state.pages[pageNumber];
            /*
             * By setting the key to the page number *and* the timestamp it was rendered, React will
             * know to replace a page overlay when a pdf.js re-renders a page.
             */
            const key = `${pageNumber}-${pageModel.timeOfLastRender}`;
            return (
              <PageOverlay
                key={key}
                view={pageModel.view}
                pageNumber={pageNumber}
              />
            );
          })}
          <Drawer />
          {elFeedbackContainer
            ? createPortal(
                <FeedbackButton variant="toolbar" />,
                elFeedbackContainer
              )
            : null}
        </>
      </ScholarReaderContext.Provider>
    );
  }
}

async function waitForPDFViewerInitialization() {
  return new Promise<PDFViewerApplication>(resolve => {
    const CHECK_CYCLE_MS = 50;
    function check() {
      if (
        window.PDFViewerApplication !== undefined &&
        window.PDFViewerApplication.initialized
      ) {
        resolve(window.PDFViewerApplication);
      } else {
        setTimeout(check, CHECK_CYCLE_MS);
      }
    }
    check();
  });
}

export default ScholarReader;<|MERGE_RESOLUTION|>--- conflicted
+++ resolved
@@ -6,18 +6,7 @@
 import FeedbackButton from "./FeedbackButton";
 import PageOverlay from "./PageOverlay";
 import * as selectors from "./selectors";
-<<<<<<< HEAD
 import { Pages, PaperId, Papers, ScholarReaderContext, State } from "./state";
-=======
-import {
-  DrawerState,
-  Pages,
-  PaperId,
-  Papers,
-  ScholarReaderContext,
-  State
-} from "./state";
->>>>>>> ba08b669
 import "./style/index.less";
 import {
   Annotation,
