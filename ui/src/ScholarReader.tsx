--- conflicted
+++ resolved
@@ -741,18 +741,14 @@
         this.setState({
           areCitationsLoading: true
         });
-<<<<<<< HEAD
         let getAllEntities = false;
         const qs = this.parseQueryString();
         console.log(qs);
         if (qs.showAll && qs.showAll === "true") {
           getAllEntities = true;
         }
+        const loadingStartTime = performance.now();
         const entities = await api.getEntities(this.props.paperId.id, getAllEntities);
-=======
-        const loadingStartTime = performance.now();
-        const entities = await api.getEntities(this.props.paperId.id);
->>>>>>> 95ad49a4
         this.setState({
           entities: stateUtils.createRelationalStoreFromArray(entities, "id"),
         });
